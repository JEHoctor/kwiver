/*ckwg +29
 * Copyright 2013-2016 by Kitware, Inc.
 * All rights reserved.
 *
 * Redistribution and use in source and binary forms, with or without
 * modification, are permitted provided that the following conditions are met:
 *
 *  * Redistributions of source code must retain the above copyright notice,
 *    this list of conditions and the following disclaimer.
 *
 *  * Redistributions in binary form must reproduce the above copyright notice,
 *    this list of conditions and the following disclaimer in the documentation
 *    and/or other materials provided with the distribution.
 *
 *  * Neither name of Kitware, Inc. nor the names of any contributors may be used
 *    to endorse or promote products derived from this software without specific
 *    prior written permission.
 *
 * THIS SOFTWARE IS PROVIDED BY THE COPYRIGHT HOLDERS AND CONTRIBUTORS ``AS IS''
 * AND ANY EXPRESS OR IMPLIED WARRANTIES, INCLUDING, BUT NOT LIMITED TO, THE
 * IMPLIED WARRANTIES OF MERCHANTABILITY AND FITNESS FOR A PARTICULAR PURPOSE
 * ARE DISCLAIMED. IN NO EVENT SHALL THE AUTHORS OR CONTRIBUTORS BE LIABLE FOR
 * ANY DIRECT, INDIRECT, INCIDENTAL, SPECIAL, EXEMPLARY, OR CONSEQUENTIAL
 * DAMAGES (INCLUDING, BUT NOT LIMITED TO, PROCUREMENT OF SUBSTITUTE GOODS OR
 * SERVICES; LOSS OF USE, DATA, OR PROFITS; OR BUSINESS INTERRUPTION) HOWEVER
 * CAUSED AND ON ANY THEORY OF LIABILITY, WHETHER IN CONTRACT, STRICT LIABILITY,
 * OR TORT (INCLUDING NEGLIGENCE OR OTHERWISE) ARISING IN ANY WAY OUT OF THE USE
 * OF THIS SOFTWARE, EVEN IF ADVISED OF THE POSSIBILITY OF SUCH DAMAGE.
 */

/**
 * \file
 * \brief test OCV image class
 */

#include <test_common.h>
#include <vital/plugin_loader/plugin_manager.h>

#include <arrows/ocv/image_container.h>
#include <arrows/ocv/image_io.h>

#define TEST_ARGS ()

DECLARE_TEST_MAP();

int
main(int argc, char* argv[])
{
  CHECK_ARGS(1);

  testname_t const testname = argv[1];

  RUN_TEST(testname);
}

using namespace kwiver::vital;

IMPLEMENT_TEST(factory)
{
  using namespace kwiver::arrows;

  kwiver::vital::plugin_manager::instance().load_all_plugins();

  algo::image_io_sptr img_io = kwiver::vital::algo::image_io::create("ocv");
  if (!img_io)
  {
    TEST_ERROR("Unable to create image_io algorithm of type ocv");
  }
  algo::image_io* img_io_ptr = img_io.get();
  if (typeid(*img_io_ptr) != typeid(ocv::image_io))
  {
    TEST_ERROR("Factory method did not construct the correct type");
  }
}


namespace {

// helper function to populate the image with a pattern
// the dynamic range is stretched between minv and maxv
template <typename T>
void
populate_ocv_image(cv::Mat& img, T minv, T maxv)
{
<<<<<<< HEAD
  using namespace kwiver::arrows;

  kwiver::vital::image img(200,300,3);
=======
  const double range = static_cast<double>(maxv) - static_cast<double>(minv);
  const double offset = - minv;
  const unsigned num_c = img.channels();
  for( unsigned int p=0; p<num_c; ++p )
  {
    for( unsigned int j=0; j<static_cast<unsigned int>(img.rows); ++j )
    {
      for( unsigned int i=0; i<static_cast<unsigned int>(img.cols); ++i )
      {
        const double pi = 3.14159265358979323846;
        double val = ((std::sin(pi*double(i)*(p+1)/10) * std::sin(pi*double(j)*(p+1)/10))+1) / 2;
        img.template ptr<T>(j)[num_c * i + p] = static_cast<T>(val * range + offset);
      }
    }
  }
}


// helper function to populate the image with a pattern
template <typename T>
void
populate_ocv_image(cv::Mat& img)
{
  const T minv = std::numeric_limits<T>::is_integer ? std::numeric_limits<T>::min() : T(0);
  const T maxv = std::numeric_limits<T>::is_integer ? std::numeric_limits<T>::max() : T(1);
  populate_ocv_image(img, minv, maxv);
}


// helper function to populate the image with a pattern
// the dynamic range is stretched between minv and maxv
template <typename T>
void
populate_vital_image(kwiver::vital::image& img, T minv, T maxv)
{
  const double range = static_cast<double>(maxv) - static_cast<double>(minv);
  const double offset = - minv;
>>>>>>> d45b3ded
  for( unsigned int p=0; p<img.depth(); ++p )
  {
    for( unsigned int j=0; j<img.height(); ++j )
    {
      for( unsigned int i=0; i<img.width(); ++i )
      {
        const double pi = 3.14159265358979323846;
        double val = ((std::sin(pi*double(i)*(p+1)/10) * std::sin(pi*double(j)*(p+1)/10))+1) / 2;
        img.at<T>(i,j,p) = static_cast<T>(val * range + offset);
      }
    }
  }
}


// helper function to populate the image with a pattern
template <typename T>
void
populate_vital_image(kwiver::vital::image& img)
{
  const T minv = std::numeric_limits<T>::is_integer ? std::numeric_limits<T>::min() : T(0);
  const T maxv = std::numeric_limits<T>::is_integer ? std::numeric_limits<T>::max() : T(1);
  populate_vital_image<T>(img, minv, maxv);
}


template <typename T>
void
run_ocv_conversion_tests(const cv::Mat& img, const std::string& type_str)
{
  using namespace kwiver::arrows;
  // convert to a vital image and verify that the properties are correct
  kwiver::vital::image vimg =  ocv::image_container::ocv_to_vital(img);
  TEST_EQUAL("OpenCV image conversion of type "+type_str+" has the correct bit depth",
             vimg.pixel_traits().num_bytes, sizeof(T));
  TEST_EQUAL("OpenCV image conversion of type "+type_str+" has the correct pixel type",
             vimg.pixel_traits().type, image_pixel_traits_of<T>::static_type);
  TEST_EQUAL("OpenCV image conversion of type "+type_str+" has the correct number of planes",
             vimg.depth(), static_cast< size_t >(img.channels()));
  TEST_EQUAL("OpenCV image conversion of type "+type_str+" has the correct width",
             vimg.height(), static_cast< size_t >(img.rows));
  TEST_EQUAL("OpenCV image conversion of type "+type_str+" has the correct height",
             vimg.width(), static_cast< size_t >(img.cols));
  TEST_EQUAL("OpenCV image conversion of type "+type_str+" has the same memory",
             vimg.first_pixel() == img.data, true);
  bool equal_data = true;
  const unsigned num_c = img.channels();
  for( unsigned int d=0; equal_data && d<vimg.depth(); ++d )
  {
    for( unsigned int j=0; equal_data && j<vimg.height(); ++j )
    {
      for( unsigned int i=0; equal_data && i<vimg.width(); ++i )
      {
        if( img.ptr<T>(j)[num_c * i + d] != vimg.at<T>(i,j,d) )
        {
          equal_data = false;
        }
      }
    }
  }
  TEST_EQUAL("OpenCV image conversion of type "+type_str+" has the same values",
             equal_data, true);

  // convert back to cv::Mat and test again
  cv::Mat img2 = ocv::image_container::vital_to_ocv(vimg);
  if( !img2.data)
  {
    TEST_ERROR("OpenCV image re-conversion of type "+type_str+" did not produce a valid cv::Mat");
    return;
  }

  TEST_EQUAL("OpenCV image re-conversion of type "+type_str+" has the correct pixel format",
             img.type(), img2.type());
  std::vector<cv::Mat> channels1(img.channels()), channels2(img2.channels());
  cv::split(img, channels1);
  cv::split(img2, channels2);
  unsigned int num_diff = 0;
  for (unsigned d=0; d<channels1.size(); ++d)
  {
    num_diff += cv::countNonZero( channels1[d] != channels2[d]);
  }
  TEST_EQUAL("OpenCV image re-conversion of type "+type_str+" is identical",
             num_diff, 0);
  TEST_EQUAL("OpenCV image re-conversion of type "+type_str+" has the same memory",
             img.data == img2.data, true);
}


template <typename T>
void
run_vital_conversion_tests(const kwiver::vital::image_of<T>& img,
                           const std::string& type_str,
                           bool requires_copy = false)
{
  using namespace kwiver::arrows;
  // convert to a cv::Mat and verify that the properties are correct
  cv::Mat ocv_img =  ocv::image_container::vital_to_ocv(img);
  if( !ocv_img.data )
  {
    TEST_ERROR("Vital image conversion of type "+type_str+" did not produce a valid cv::Mat");
    return;
  }
  TEST_EQUAL("Vital image conversion of type "+type_str+" has the correct pixel format",
             ocv_img.type()%8, cv::Mat_<T>(1,1).type()%8);
  TEST_EQUAL("Vital image conversion of type "+type_str+" has the correct number of planes",
             static_cast< size_t >(ocv_img.channels()), img.depth());
  TEST_EQUAL("Vital image conversion of type "+type_str+" has the correct width",
             static_cast< size_t >(ocv_img.rows), img.height());
  TEST_EQUAL("Vital image conversion of type "+type_str+" has the correct height",
             static_cast< size_t >(ocv_img.cols), img.width());
  if( !requires_copy )
  {
    TEST_EQUAL("Vital image conversion of type "+type_str+" has the same memory",
               reinterpret_cast<T *>(ocv_img.data) == img.first_pixel(), true);
  }
  bool equal_data = true;
  const unsigned num_c = ocv_img.channels();
  for( unsigned int d=0; equal_data && d<img.depth(); ++d )
  {
    for( unsigned int j=0; equal_data && j<img.height(); ++j )
    {
      for( unsigned int i=0; equal_data && i<img.width(); ++i )
      {
        if( img(i,j,d) != ocv_img.ptr<T>(j)[num_c * i + d] )
        {
          std::cout << "Pixel "<<i<<", "<<j<<", "<<d<<" has values "
                    <<int(img(i,j,d))<<" != "<< int(ocv_img.ptr<T>(j)[num_c * i + d]) <<std::endl;
          equal_data = false;
        }
      }
    }
  }
  TEST_EQUAL("Vital image conversion of type "+type_str+" has the same values",
             equal_data, true);

  // convert back to vital::image and test again
  kwiver::vital::image img2 = ocv::image_container::ocv_to_vital(ocv_img);
  TEST_EQUAL("Vital image re-conversion of type "+type_str+" has the correct bit depth",
             img2.pixel_traits().num_bytes, sizeof(T));
  TEST_EQUAL("Vital image re-conversion of type "+type_str+" has the correct pixel type",
             img2.pixel_traits().type, image_pixel_traits_of<T>::static_type);
  TEST_EQUAL("Vital image re-conversion of type "+type_str+" is identical",
             kwiver::vital::equal_content(img, img2), true);
  TEST_EQUAL("Vital image re-conversion of type "+type_str+" has the same memory",
             reinterpret_cast<T *>(ocv_img.data) == img2.first_pixel(), true);
}


template <typename T>
void
test_conversion(const std::string& type_str)
{
  // create cv::Mat and convert to an from vital images
  {
    std::cout << "Testing single channel cv::Mat of type " << type_str << std::endl;
    cv::Mat_<T> img(100,200);
    populate_ocv_image<T>(img);
    run_ocv_conversion_tests<T>(img, type_str);
  }

  {
    std::cout << "Testing three channel cv::Mat of type " << type_str << std::endl;
    cv::Mat_<cv::Vec<T,3> > img(100,200);
    populate_ocv_image<T>(img);
    run_ocv_conversion_tests<T>(img, type_str);
  }

  {
    std::cout << "Testing cropped cv::Mat of type " << type_str << std::endl;
    cv::Mat_<T> img(200,300);
    populate_ocv_image<T>(img);
    cv::Rect window( cv::Point(40,50), cv::Point(240, 150) );
    cv::Mat_<T> img_crop(img, window);
    run_ocv_conversion_tests<T>(img_crop, type_str+" (cropped)");
  }

  // create vital images and convert to an from cv::Mat
  // Note: different code paths are taken depending on whether the image
  // is natively created as OpenCV or vital, so we need to test both ways.
  {
    std::cout << "Testing single channel vital::image of type " << type_str << std::endl;
    kwiver::vital::image_of<T> img(200, 300, 1);
    populate_vital_image<T>(img);
    run_vital_conversion_tests(img, type_str);
  }

  {
    std::cout << "Testing three channel vital::image of type " << type_str << std::endl;
    kwiver::vital::image_of<T> img(200, 300, 3);
    populate_vital_image<T>(img);
    run_vital_conversion_tests(img, type_str, true);
  }

  {
    std::cout << "Testing interleaved vital::image of type " << type_str << std::endl;
    kwiver::vital::image_of<T> img(200, 300, 3, true);
    populate_vital_image<T>(img);
    run_vital_conversion_tests(img, type_str+" (interleaved)");
  }
}

} // end anonymous namespace


IMPLEMENT_TEST(image_convert)
{
  using namespace kwiver;
  using namespace kwiver::arrows;
  test_conversion<uint8_t>("uint8");
  test_conversion<int8_t>("int8");
  test_conversion<uint16_t>("uint16");
  test_conversion<int16_t>("int16");
  test_conversion<int32_t>("int32");
  test_conversion<float>("float");
  test_conversion<double>("double");

  // some types not supported by OpenCV and should throw an exception
  std::cout << "Test conversion of types not supported by OpenCV" << std::endl;
  EXPECT_EXCEPTION(vital::image_type_mismatch_exception,
                   ocv::image_container::vital_to_ocv(vital::image_of<uint32_t>(200, 300)),
                   "converting uint32_t image to cv::Mat");
  EXPECT_EXCEPTION(vital::image_type_mismatch_exception,
                   ocv::image_container::vital_to_ocv(vital::image_of<int64_t>(200, 300)),
                   "converting int64_t image to cv::Mat");
  EXPECT_EXCEPTION(vital::image_type_mismatch_exception,
                   ocv::image_container::vital_to_ocv(vital::image_of<uint64_t>(200, 300)),
                   "converting uint64_t image to cv::Mat");
}


namespace {

template <typename T>
void
run_image_io_tests(kwiver::vital::image_of<T> const& img, std::string const& type_str)
{
  using namespace kwiver::arrows;
  const std::string image_path = "test_"+type_str+".png";
  image_container_sptr c(new simple_image_container(img));
  ocv::image_io io;
  io.save(image_path, c);
  image_container_sptr c2 = io.load(image_path);
  kwiver::vital::image img2 = c2->get_image();
  TEST_EQUAL("Image of type "+type_str+" has same type after saving and loading",
             img2.pixel_traits(), img.pixel_traits());
  TEST_EQUAL("Image of type "+type_str+" has same number of channels after saving and loading",
             img2.depth(), img.depth());
  TEST_EQUAL("Image of type "+type_str+" has same content after saving and loading",
             equal_content(img, img2), true);

  if( std::remove(image_path.c_str()) != 0 )
  {
    TEST_ERROR("Unable to delete temporary image file.");
  }
}

} // end anonymous namespace


IMPLEMENT_TEST(image_io_types)
{
  {
    kwiver::vital::image_of<uint8_t> img(200,300,1);
    populate_vital_image<uint8_t>(img);
    run_image_io_tests(img, "uint8_C1");
  }
  {
    kwiver::vital::image_of<uint8_t> img(200,300,3);
    populate_vital_image<uint8_t>(img);
    run_image_io_tests(img, "uint8_C3");
  }
  {
    kwiver::vital::image_of<uint8_t> img(200,300,4);
    populate_vital_image<uint8_t>(img);
    run_image_io_tests(img, "uint8_C4");
  }
  {
    kwiver::vital::image_of<uint16_t> img(200,300,1);
    populate_vital_image<uint16_t>(img);
    run_image_io_tests(img, "uint16_C1");
  }
  {
    kwiver::vital::image_of<uint16_t> img(200,300,3);
    populate_vital_image<uint16_t>(img);
    run_image_io_tests(img, "uint16_C3");
  }
}<|MERGE_RESOLUTION|>--- conflicted
+++ resolved
@@ -82,11 +82,6 @@
 void
 populate_ocv_image(cv::Mat& img, T minv, T maxv)
 {
-<<<<<<< HEAD
-  using namespace kwiver::arrows;
-
-  kwiver::vital::image img(200,300,3);
-=======
   const double range = static_cast<double>(maxv) - static_cast<double>(minv);
   const double offset = - minv;
   const unsigned num_c = img.channels();
@@ -124,7 +119,6 @@
 {
   const double range = static_cast<double>(maxv) - static_cast<double>(minv);
   const double offset = - minv;
->>>>>>> d45b3ded
   for( unsigned int p=0; p<img.depth(); ++p )
   {
     for( unsigned int j=0; j<img.height(); ++j )
