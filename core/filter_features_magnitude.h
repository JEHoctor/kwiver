--- conflicted
+++ resolved
@@ -81,14 +81,9 @@
    * \param [out] indices of the kept features to the original feature set
    * \returns a filtered version of the feature set
    */
-<<<<<<< HEAD
   virtual vital::feature_set_sptr
   filter(vital::feature_set_sptr input, std::vector<unsigned int> &indices) const;
-=======
-  virtual feature_set_sptr
-  filter(feature_set_sptr input, std::vector<unsigned int> &indices) const;
   using filter_features::filter;
->>>>>>> eaac60db
 
 private:
   /// private implementation class
