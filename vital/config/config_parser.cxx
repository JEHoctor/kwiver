--- conflicted
+++ resolved
@@ -178,12 +178,8 @@
 
     // Get directory part of the input file
     config_path_t config_file_dir( kwiversys::SystemTools::GetFilenamePath( file_path ) );
-<<<<<<< HEAD
+    // if file_path has no directory prefix then use "." for the current directory
     if ( "" == config_file_dir )
-=======
-    // if file_path has no directory prefix then use "." for the current directory
-    if( config_file_dir == "" )
->>>>>>> cc7ed88d
     {
       config_file_dir = ".";
     }
