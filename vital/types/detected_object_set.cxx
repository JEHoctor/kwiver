--- conflicted
+++ resolved
@@ -141,25 +141,17 @@
 {
   // The main list can get out of order if somebody updates the
   // confidence value of a detection directly
-<<<<<<< HEAD
-=======
-
->>>>>>> 796af564
   detected_object::vector_t vect;
 
   VITAL_FOREACH( auto i, m_detected_objects )
   {
-    if ( i && i->confidence() >= threshold )
+    if ( i->confidence() >= threshold )
     {
       vect.push_back( i );
     }
   }
 
   std::sort( vect.begin(), vect.end(), descending_confidence() );
-<<<<<<< HEAD
-=======
-
->>>>>>> 796af564
   return vect;
 }
 
